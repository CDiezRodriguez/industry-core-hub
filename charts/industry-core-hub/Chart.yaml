###############################################################
# Eclipse Tractus-X - Industry Core Hub
#
# Copyright (c) 2025 Contributors to the Eclipse Foundation
#
# See the NOTICE file(s) distributed with this work for additional
# information regarding copyright ownership.
#
# This program and the accompanying materials are made available under the
# terms of the Apache License, Version 2.0 which is available at
# https://www.apache.org/licenses/LICENSE-2.0.
#
# Unless required by applicable law or agreed to in writing, software
# distributed under the License is distributed on an "AS IS" BASIS, WITHOUT
# WARRANTIES OR CONDITIONS OF ANY KIND, either express or implied. See the
# License for the specific language governing permissions and limitations
# under the License.
#
# SPDX-License-Identifier: Apache-2.0
###############################################################
apiVersion: v2
name: industry-core-hub
type: application
appVersion: "0.0.2"
<<<<<<< HEAD
version: 0.1.7
=======
version: 0.1.10
>>>>>>> cd900f2f
description: A Helm chart for Eclipse Tractus-X - Industry Core Hub
home: https://github.com/eclipse-tractusx/industry-core-hub
sources:
  - https://github.com/eclipse-tractusx/industry-core-hub
dependencies:
  - condition: postgresql.enabled
    name: postgresql
    repository: https://charts.bitnami.com/bitnami
    version: 12.x.x
  - condition: pgadmin4.enabled
    name: pgadmin4
    repository: https://helm.runix.net
    version: 1.25.x<|MERGE_RESOLUTION|>--- conflicted
+++ resolved
@@ -22,11 +22,7 @@
 name: industry-core-hub
 type: application
 appVersion: "0.0.2"
-<<<<<<< HEAD
-version: 0.1.7
-=======
 version: 0.1.10
->>>>>>> cd900f2f
 description: A Helm chart for Eclipse Tractus-X - Industry Core Hub
 home: https://github.com/eclipse-tractusx/industry-core-hub
 sources:
