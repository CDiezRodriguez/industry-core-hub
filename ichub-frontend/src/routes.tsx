/********************************************************************************
 * Eclipse Tractus-X - Industry Core Hub Frontend
 *
 * Copyright (c) 2025 Contributors to the Eclipse Foundation
 *
 * See the NOTICE file(s) distributed with this work for additional
 * information regarding copyright ownership.
 *
 * This program and the accompanying materials are made available under the
 * terms of the Apache License, Version 2.0 which is available at
 * https://www.apache.org/licenses/LICENSE-2.0.
 *
 * Unless required by applicable law or agreed to in writing, software
 * distributed under the License is distributed on an "AS IS" BASIS
 * WITHOUT WARRANTIES OR CONDITIONS OF ANY KIND,
 * either express or implied. See the
 * License for the specific language govern in permissions and limitations
 * under the License.
 *
 * SPDX-License-Identifier: Apache-2.0
********************************************************************************/

import { lazy, Suspense } from "react";
import { BrowserRouter, Routes, Route } from "react-router-dom";
import MainLayout from "./layouts/MainLayout";
import { CircularProgress, Box } from "@mui/material";

// Lazy load page components for automatic code splitting
const ProductsList = lazy(() => import('./pages/ProductsList'));
const PartnersList = lazy(() => import('./pages/PartnersList'));
const ProductsDetails = lazy(() => import('./pages/ProductsDetails'));
const PartsDiscovery = lazy(() => import("./pages/PartsDiscovery"));
const SerializedParts = lazy(() => import("./pages/SerializedParts"));

// Loading component
const PageLoader = () => (
  <Box 
    display="flex" 
    justifyContent="center" 
    alignItems="center" 
    minHeight="50vh"
  >
    <CircularProgress />
  </Box>
);

export default function AppRoutes() {
  return (
    <BrowserRouter>
     <Routes>
        <Route path="/" element={<MainLayout />} >
          <Route 
            index 
            element={
              <Suspense fallback={<PageLoader />}>
                <ProductsList />
              </Suspense>
            } 
          />
          <Route 
            path="/product/:manufacturerId/:manufacturerPartId" 
            element={
              <Suspense fallback={<PageLoader />}>
                <ProductsDetails />
              </Suspense>
            } 
          />

          {/* Here we must change the elements as we go along as we develop */}
<<<<<<< HEAD
          <Route path="/catalog" element={<ProductsList />} />
          <Route path="/dataspace-discovery" element={<PartsDiscovery />} />
          <Route path="/partners" element={<PartnersList />} />
          <Route path="/status" element={<ProductsList />} />
          <Route path="/serialized-parts" element={<SerializedParts />} />
=======
          <Route 
            path="/catalog" 
            element={
              <Suspense fallback={<PageLoader />}>
                <ProductsList />
              </Suspense>
            } 
          />
          <Route 
            path="/discover-parts" 
            element={
              <Suspense fallback={<PageLoader />}>
                <PartsDiscovery />
              </Suspense>
            } 
          />
          <Route 
            path="/shared" 
            element={
              <Suspense fallback={<PageLoader />}>
                <PartnersList />
              </Suspense>
            } 
          />
          <Route 
            path="/status" 
            element={
              <Suspense fallback={<PageLoader />}>
                <ProductsList />
              </Suspense>
            } 
          />
          <Route 
            path="/serialized-parts" 
            element={
              <Suspense fallback={<PageLoader />}>
                <SerializedParts />
              </Suspense>
            } 
          />
>>>>>>> 4bba5ae7
        </Route>
      </Routes>
    </BrowserRouter>
  );    
}<|MERGE_RESOLUTION|>--- conflicted
+++ resolved
@@ -67,13 +67,6 @@
           />
 
           {/* Here we must change the elements as we go along as we develop */}
-<<<<<<< HEAD
-          <Route path="/catalog" element={<ProductsList />} />
-          <Route path="/dataspace-discovery" element={<PartsDiscovery />} />
-          <Route path="/partners" element={<PartnersList />} />
-          <Route path="/status" element={<ProductsList />} />
-          <Route path="/serialized-parts" element={<SerializedParts />} />
-=======
           <Route 
             path="/catalog" 
             element={
@@ -114,7 +107,6 @@
               </Suspense>
             } 
           />
->>>>>>> 4bba5ae7
         </Route>
       </Routes>
     </BrowserRouter>
