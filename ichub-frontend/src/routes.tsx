--- conflicted
+++ resolved
@@ -67,12 +67,6 @@
           />
 
           {/* Here we must change the elements as we go along as we develop */}
-<<<<<<< HEAD
-          <Route path="/catalog" element={<ProductsList />} />
-          <Route path="/discover-parts" element={<PartsDiscovery />} />
-          <Route path="/partners" element={<PartnersList />} />
-          <Route path="/status" element={<ProductsList />} />
-=======
           <Route 
             path="/catalog" 
             element={
@@ -113,7 +107,6 @@
               </Suspense>
             } 
           />
->>>>>>> cf297692
         </Route>
       </Routes>
     </BrowserRouter>
