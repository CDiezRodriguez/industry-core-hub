--- conflicted
+++ resolved
@@ -1145,8 +1145,7 @@
               }}
               onClick={() => setSearchMode('single')}
             >
-<<<<<<< HEAD
-              Search
+              Single Twin
               <SearchIcon sx={{ marginLeft: 1 }} />
             </Button>
           </Grid2>
@@ -1173,12 +1172,6 @@
             }))}
             isLoading={false}
           />
-=======
-              Single Twin
-            </Typography>
-            </Box>
-          </Box>
->>>>>>> 4bba5ae7
         )}
 
         {/* Main Content */}
