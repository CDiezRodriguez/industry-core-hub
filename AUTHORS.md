--- conflicted
+++ resolved
@@ -1,21 +1,16 @@
-# Authors
-
-The following people (in alphabetical order) have [contributed to this repository](https://github.com/eclipse-tractusx/industry-core-hub):
-
-| Name | Project Role | Company Role | Company | GitHub |
-|--|--|--|--|--|
-| Borja Gómez | DevOps Engineer | | LKS Next - Spain | [@gomezbc](https://github.com/gomezbc) |
-| Carlos Diez Rodriguez | Backend Engineer | | LKS Next - Spain | [@CDiezRodriguez](https://github.com/CDiezRodriguez) |
-| Mathias Brunkow Moser | Architect & Technical Lead | Eclipse Tractus-X Project Lead & Chief Software Architect | Catena-X Automotive Network e.V. | [@matbmoser](https://github.com/matbmoser) |
-| Mikel Garcia Bartolome | Full-Stack Engineer | | LKS Next - Spain | [@mgarciaLKS](https://github.com/mgarciaLKS) |
-| Michael Scholz | Architect | Software Technology Architect | DRÄXLMAIER Group | [@sm29105](https://github.com/sm29105) |
-| Patxi Juaristi Pagegi | Full-Stack Engineer | Cloud Computing Researcher | Ikerlan | [@pjuaristi-ikerlan](https://github.com/pjuaristi-ikerlan) |
-<<<<<<< HEAD
-| Samuel Roy | Backend Engineer | Consultant | Capgemini | [@samuelroywork](https://github.com/samuelroywork) |
-|
-
-=======
-| Alejandro Granizo Castro | Junior Full-Stack Engineer | Junior Backend Engineer | XITASO | [@alejandrogranizo](https://github.com/alejandrogranizo) |
-| Koichi Hokonohara | Full-Stack Engineer | Senior Researcher | Fujitsu Ltd | [@hokonohara](https://github.com/hokonohara) |
-|
->>>>>>> 90115434
+# Authors
+
+The following people (in alphabetical order) have [contributed to this repository](https://github.com/eclipse-tractusx/industry-core-hub):
+
+| Name | Project Role | Company Role | Company | GitHub |
+|--|--|--|--|--|
+| Borja Gómez | DevOps Engineer | | LKS Next - Spain | [@gomezbc](https://github.com/gomezbc) |
+| Carlos Diez Rodriguez | Backend Engineer | | LKS Next - Spain | [@CDiezRodriguez](https://github.com/CDiezRodriguez) |
+| Mathias Brunkow Moser | Architect & Technical Lead | Eclipse Tractus-X Project Lead & Chief Software Architect | Catena-X Automotive Network e.V. | [@matbmoser](https://github.com/matbmoser) |
+| Mikel Garcia Bartolome | Full-Stack Engineer | | LKS Next - Spain | [@mgarciaLKS](https://github.com/mgarciaLKS) |
+| Michael Scholz | Architect | Software Technology Architect | DRÄXLMAIER Group | [@sm29105](https://github.com/sm29105) |
+| Patxi Juaristi Pagegi | Full-Stack Engineer | Cloud Computing Researcher | Ikerlan | [@pjuaristi-ikerlan](https://github.com/pjuaristi-ikerlan) |
+| Samuel Roy | Backend Engineer | Consultant | Capgemini | [@samuelroywork](https://github.com/samuelroywork) |
+| Alejandro Granizo Castro | Junior Full-Stack Engineer | Junior Backend Engineer | XITASO | [@alejandrogranizo](https://github.com/alejandrogranizo) |
+| Koichi Hokonohara | Full-Stack Engineer | Senior Researcher | Fujitsu Ltd | [@hokonohara](https://github.com/hokonohara) |
+|