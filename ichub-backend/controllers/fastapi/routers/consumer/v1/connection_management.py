--- conflicted
+++ resolved
@@ -20,7 +20,7 @@
 # SPDX-License-Identifier: Apache-2.0
 #################################################################################
 
-from fastapi import APIRouter
+from fastapi import APIRouter, Depends
 from connector import connector_consumer_manager
 
 from fastapi.responses import Response
@@ -32,11 +32,6 @@
 )
 
 
-<<<<<<< HEAD
-router = APIRouter(prefix="/connection", tags=["Open Connection Management"])
-=======
-from typing import Optional, List
-from tools.exceptions import exception_responses
 from controllers.fastapi.routers.authentication.auth_api import get_authentication_dependency
 
 router = APIRouter(
@@ -44,7 +39,7 @@
     tags=["Open Connection Management"],
     dependencies=[Depends(get_authentication_dependency())]
 )
->>>>>>> 41acc9ef
+
 #connection_service = ConnectionService()
 
 # Create universal async wrapper - works with any manager
