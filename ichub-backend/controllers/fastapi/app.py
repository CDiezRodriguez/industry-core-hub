#################################################################################
# Eclipse Tractus-X - Industry Core Hub Backend
#
# Copyright (c) 2025 DRÄXLMAIER Group
# (represented by Lisa Dräxlmaier GmbH)
# Copyright (c) 2025 Contributors to the Eclipse Foundation
#
# See the NOTICE file(s) distributed with this work for additional
# information regarding copyright ownership.
#
# This program and the accompanying materials are made available under the
# terms of the Apache License, Version 2.0 which is available at
# https://www.apache.org/licenses/LICENSE-2.0.
#
# Unless required by applicable law or agreed to in writing, software
# distributed under the License is distributed on an "AS IS" BASIS
# WITHOUT WARRANTIES OR CONDITIONS OF ANY KIND,
# either express or implied. See the
# License for the specific language govern in permissions and limitations
# under the License.
#
# SPDX-License-Identifier: Apache-2.0
#################################################################################

from typing import Any, Dict, List, Optional
from uuid import UUID

<<<<<<< HEAD
from fastapi import FastAPI, HTTPException, Request
=======
from pydantic import BaseModel, Field

from fastapi import FastAPI, HTTPException
from fastapi.responses import JSONResponse
>>>>>>> e4062946

from services.submodel_dispatcher_service import SubmodelDispatcherService, SubmodelNotSharedWithBusinessPartnerError
from services.part_management_service import PartManagementService
from services.partner_management_service import PartnerManagementService
from services.twin_management_service import TwinManagementService
from models.services.part_management import CatalogPartBase, CatalogPartRead, CatalogPartCreate
from models.services.partner_management import BusinessPartnerRead, BusinessPartnerCreate, DataExchangeAgreementRead
from models.services.twin_management import TwinRead, TwinAspectRead, TwinAspectCreate, CatalogPartTwinRead, CatalogPartTwinDetailsRead, CatalogPartTwinCreate, CatalogPartTwinShare

tags_metadata = [
    {
        "name": "Part Management",
        "description": "Management of part metadata - including catalog parts, serialized parts, JIS parts and batches"
    },
    {
        "name": "Partner Management",
        "description": "Management of master data around business partners - including business partners, data exchange agreements and contracts"
    },
    {
        "name": "Twin Management",
        "description": "Management of how product information can be managed and shared"
    },
    {
        "name": "Submodel Dispatcher",
        "description": "Internal API called by EDC Data Planes in order the deliver data of of the internall used Submodel Service"
    }
]

app = FastAPI(title="Industry Core Hub Backend API", version="0.0.1", openapi_tags=tags_metadata)

part_management_service = PartManagementService()
partner_management_service = PartnerManagementService()
twin_management_service = TwinManagementService()
submodel_dispatcher_service = SubmodelDispatcherService()

@app.get("/part-management/catalog-part/{manufacturer_id}/{manufacturer_part_id}", response_model=CatalogPartRead, tags=["Part Management"])
async def part_management_get_catalog_part(manufacturer_id: str, manufacturer_part_id: str) -> Optional[CatalogPartRead]:
    return part_management_service.get_catalog_part(manufacturer_id, manufacturer_part_id)

@app.get("/part-management/catalog-part", response_model=List[CatalogPartRead], tags=["Part Management"])
async def part_management_get_catalog_parts() -> List[CatalogPartRead]:
    return part_management_service.get_catalog_parts()

@app.post("/part-management/catalog-part", response_model=CatalogPartRead, tags=["Part Management"])
async def part_management_create_catalog_part(catalog_part_create: CatalogPartCreate) -> CatalogPartRead:
    return part_management_service.create_catalog_part(catalog_part_create)

@app.get("/partner-management/business-partner", response_model=List[BusinessPartnerRead], tags=["Partner Management"])
async def partner_management_get_business_partners() -> List[BusinessPartnerRead]:
    return partner_management_service.list_business_partners()

@app.get("/partner-management/business-partner/{business_partner_number}", response_model=Optional[BusinessPartnerRead], tags=["Partner Management"])
async def partner_management_get_business_partner(business_partner_number: str) -> Optional[BusinessPartnerRead]:
    return partner_management_service.get_business_partner(business_partner_number)

@app.post("/partner-management/business-partner", response_model=BusinessPartnerRead, tags=["Partner Management"])
async def partner_management_create_business_partner(business_partner_create: BusinessPartnerCreate) -> BusinessPartnerRead:
    return partner_management_service.create_business_partner(business_partner_create)

@app.get("/partner-management/business-partner/{business_partner_number}/data-exchange-agreement", response_model=List[DataExchangeAgreementRead], tags=["Partner Management"])
async def partner_management_get_data_exchange_agreements(business_partner_number: str) -> List[DataExchangeAgreementRead]:
    return partner_management_service.get_data_exchange_agreements(business_partner_number)

@app.get("/twin-management/catalog-part-twin", response_model=List[CatalogPartTwinRead], tags=["Twin Management"])
async def twin_management_get_catalog_part_twins(include_data_exchange_agreements: bool = False) -> List[CatalogPartTwinRead]:
    return twin_management_service.get_catalog_part_twins(include_data_exchange_agreements=include_data_exchange_agreements)

@app.get("/twin-management/catalog-part-twin/{global_id}", response_model=List[CatalogPartTwinDetailsRead], tags=["Twin Management"])
async def twin_management_get_catalog_part_twin(global_id: UUID) -> List[CatalogPartTwinDetailsRead]:
    return twin_management_service.get_catalog_part_twin_details(global_id)

@app.post("/twin-management/catalog-part-twin", response_model=TwinRead, tags=["Twin Management"])
async def twin_management_create_catalog_part_twin(catalog_part_twin_create: CatalogPartTwinCreate) -> TwinRead:
    return twin_management_service.create_catalog_part_twin(catalog_part_twin_create)

@app.post("/twin-management/catalog-part-twin/share", responses={
    201: {"description": "Catalog part twin shared successfully"},
    204: {"description": "Catalog part twin already shared"}
}, tags=["Twin Management"])
async def twin_management_share_catalog_part_twin(catalog_part_twin_share: CatalogPartTwinShare):
    if twin_management_service.create_catalog_part_twin_share(catalog_part_twin_share):
        return JSONResponse(status_code=201, content={"description":"Catalog part twin shared successfully"})
    else:
        return JSONResponse(status_code=204, content={"description":"Catalog part twin already shared"})

@app.post("/twin-management/twin-aspect", response_model=TwinAspectRead, tags=["Twin Management"])
async def twin_management_create_twin_aspect(twin_aspect_create: TwinAspectCreate) -> TwinAspectRead:
    return twin_management_service.create_twin_aspect(twin_aspect_create)

@app.get("/submodel-dispatcher/{semantic_id}/{global_id}", response_model=Dict[str, Any], tags=["Submodel Dispatcher"])
async def submodel_dispatcher_get_submodel_content(semantic_id: str, global_id: UUID, request: Request) -> TwinAspectRead:
    # Extract the headers we get from the EDC Data Plane
    edc_bpn = request.headers.get("Edc-Bpn")
    edc_contract_agreement_id = request.headers.get("Edc-Contract-Agreement-Id")

    # ... and check if both are present
    if not edc_bpn or not edc_contract_agreement_id:
        raise HTTPException(status_code=400, detail="Missing required headers: Edc-Bpn and Edc-Contract-Agreement-Id")

    # Get the submodel content (including the security check)
    try:
        return submodel_dispatcher_service.get_submodel_content(edc_bpn, edc_contract_agreement_id, semantic_id, global_id)
    
    # If the requestor has no access to the twin return a respective 403
    except SubmodelNotSharedWithBusinessPartnerError as e:
        raise HTTPException(status_code=403, detail=str(e)) from e<|MERGE_RESOLUTION|>--- conflicted
+++ resolved
@@ -25,14 +25,8 @@
 from typing import Any, Dict, List, Optional
 from uuid import UUID
 
-<<<<<<< HEAD
 from fastapi import FastAPI, HTTPException, Request
-=======
-from pydantic import BaseModel, Field
-
-from fastapi import FastAPI, HTTPException
 from fastapi.responses import JSONResponse
->>>>>>> e4062946
 
 from services.submodel_dispatcher_service import SubmodelDispatcherService, SubmodelNotSharedWithBusinessPartnerError
 from services.part_management_service import PartManagementService
