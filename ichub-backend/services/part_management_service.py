#################################################################################
# Eclipse Tractus-X - Industry Core Hub Backend
#
# Copyright (c) 2025 DRÄXLMAIER Group
# (represented by Lisa Dräxlmaier GmbH)
# Copyright (c) 2025 Contributors to the Eclipse Foundation
#
# See the NOTICE file(s) distributed with this work for additional
# information regarding copyright ownership.
#
# This program and the accompanying materials are made available under the
# terms of the Apache License, Version 2.0 which is available at
# https://www.apache.org/licenses/LICENSE-2.0.
#
# Unless required by applicable law or agreed to in writing, software
# distributed under the License is distributed on an "AS IS" BASIS
# WITHOUT WARRANTIES OR CONDITIONS OF ANY KIND,
# either express or implied. See the
# License for the specific language govern in permissions and limitations
# under the License.
#
# SPDX-License-Identifier: Apache-2.0
#################################################################################

from typing import Dict, List, Optional
from models.services.part_management import BatchCreate, BatchRead, CatalogPartCreate, CatalogPartDelete, CatalogPartRead, JISPartCreate, JISPartDelete, JISPartRead, PartnerCatalogPartBase, PartnerCatalogPartCreate, PartnerCatalogPartDelete, SerializedPartCreate, SerializedPartDelete, SerializedPartRead, CatalogPartReadWithStatus
from models.services.partner_management import BusinessPartnerRead
from managers.metadata_database.repositories import CatalogPartRepository, BusinessPartnerRepository, LegalEntityRepository, PartnerCatalogPartRepository
from managers.metadata_database.manager import RepositoryManager, RepositoryManagerFactory
from models.metadata_database.models import CatalogPart, Batch, SerializedPart, JISPart, PartnerCatalogPart

class PartManagementService():
    """
    Service class for managing parts and their relationships in the system.
    """

    def create_catalog_part(self, catalog_part_create: CatalogPartCreate) -> CatalogPartReadWithStatus:
        """
        Create a new catalog part in the system.
        Optionally also create attached partner catalog parts - i.e. partner specific mappings of the catalog part.
        """
        # Validate the input data
        # Validate materials share
        if catalog_part_create.materials:
            total_share = sum(material.share for material in catalog_part_create.materials)
            # We only allow the share to be 0-100%
            if total_share < 0:
                raise ValueError("The share of materials can't be lower than 0%.")
            if total_share > 100:
                raise ValueError("The total share of materials can't be higher than 100%.")
        with RepositoryManagerFactory.create() as repos:
            
            # First check if the legal entity exists for the given manufacturer ID
            db_legal_entity = repos.legal_entity_repository.get_by_bpnl(catalog_part_create.manufacturer_id)
            if not db_legal_entity:
                raise ValueError(f"Legal Entity with manufacturer BPNL '{catalog_part_create.manufacturer_id}' does not exist. Please create it first.")

            # Check if the catalog part already exists
            db_catalog_part = repos.catalog_part_repository.get_by_legal_entity_id_manufacturer_part_id(
                db_legal_entity.id, catalog_part_create.manufacturer_part_id
            )
            if db_catalog_part:
                raise ValueError("Catalog part already exists.")
<<<<<<< HEAD
=======
            else:
                # Create the catalog part in the metadata database
                db_catalog_part = CatalogPart(
                    manufacturer_part_id=catalog_part_create.manufacturer_part_id,
                    legal_entity=db_legal_entity,
                    name=catalog_part_create.name,
                    category=catalog_part_create.category,
                    bpns=catalog_part_create.bpns
                )
                repos.catalog_part_repository.create(db_catalog_part)
>>>>>>> ae5872aa

            # Create the catalog part in the metadata database
            db_catalog_part = CatalogPart(
                legal_entity=db_legal_entity,
                **catalog_part_create.model_dump(by_alias=False)
            )
            
            repos.catalog_part_repository.create(db_catalog_part)
            # Prepare the result object
<<<<<<< HEAD
            result = CatalogPartReadWithStatus(
                **catalog_part_create.model_dump(by_alias=True),
                status=0,  # Default status is draft
            )
=======
            result = CatalogPartRead(
                manufacturerId=catalog_part_create.manufacturer_id,
                manufacturerPartId=catalog_part_create.manufacturer_part_id,
                name=catalog_part_create.name,
                category=catalog_part_create.category,
                bpns=catalog_part_create.bpns)
>>>>>>> ae5872aa

            # Check if we already should create some customer part IDs for the given catalog part
            if catalog_part_create.customer_part_ids:
                for partner_catalog_part_create in catalog_part_create.customer_part_ids:
                    
                    # We need both the customer part ID and the name of the business partner
                    if not partner_catalog_part_create.customer_part_id:
                        raise ValueError("Customer part ID is required for a customer part mapping.")
                    
                    if not partner_catalog_part_create.business_partner_name:
                        raise ValueError("Business partner name is required for a customer part mapping.")
                    
                    # Resolve the business partner by name from the metadata database
                    db_business_partner = repos.business_partner_repository.get_by_name(partner_catalog_part_create.business_partner_name)
                    if not db_business_partner:
                        raise ValueError(f"Business partner '{partner_catalog_part_create.business_partner_name}' does not exist. Please create it first.")

                    # Create the partner catalog part entry in the metadata database
                    repos.partner_catalog_part_repository.create(PartnerCatalogPart(
                        business_partner_id=db_business_partner.id,
                        customer_part_id=partner_catalog_part_create.customer_part_id,
                        catalog_part_id=db_catalog_part.id
                    ))
                    # TODO: error handling (issue: if one customer part ID fails, all should fail???)

                    result.customer_part_ids[partner_catalog_part_create.customer_part_id] = BusinessPartnerRead(name = db_business_partner.name, bpnl = db_business_partner.bpnl)  

            return result

    def create_catalog_part_by_ids(self,
        manufacturer_id: str,
        manufacturer_part_id: str,
        name: str,
        category: Optional[str],
<<<<<<< HEAD
        customer_parts: Optional[List[PartnerCatalogPartBase]]) -> CatalogPartReadWithStatus:
=======
        bpns: Optional[str],
        customer_parts: Optional[List[PartnerCatalogPartBase]]) -> CatalogPartRead:
>>>>>>> ae5872aa
        """Convenience method to create a catalog part by its IDs."""

        partner_catalog_parts = []
        for partner_catalog_part in customer_parts:
            partner_catalog_part = PartnerCatalogPartBase(
                customerPartId=partner_catalog_part.customer_part_id,
                businessPartnerName=partner_catalog_part.business_partner_name
            )
            partner_catalog_parts.append(partner_catalog_part)

        catalog_part_create = CatalogPartCreate(
            manufacturerId=manufacturer_id,
            manufacturerPartId=manufacturer_part_id,
            name=name,
            category=category,
            bpns=bpns,
            customerPartIds=partner_catalog_parts
        )

        # Create the catalog part, and return the catalog saved in the database
        result_catalog_part_read = self.create_catalog_part(catalog_part_create)

        return result_catalog_part_read


    def delete_catalog_part(self, catlog_part: CatalogPartDelete) -> None:
        """
        Delete a catalog part from the system.
        """
        # Logic to delete a catalog part
        pass

    def get_catalog_parts(self, manufacturer_id: Optional[str] = None, manufacturer_part_id: Optional[str] = None) -> List[CatalogPartReadWithStatus]:
        with RepositoryManagerFactory.create() as repos:
            result = []
            
            db_catalog_parts: List[tuple[CatalogPart, int]] = repos.catalog_part_repository.find_by_manufacturer_id_manufacturer_part_id(
                manufacturer_id, manufacturer_part_id, join_partner_catalog_parts=True
            )
            
            if db_catalog_parts:
                for db_catalog_part, status in db_catalog_parts:
                    result.append(
                        CatalogPartReadWithStatus(
                            manufacturerId=db_catalog_part.legal_entity.bpnl,
                            manufacturerPartId=db_catalog_part.manufacturer_part_id,
                            name=db_catalog_part.name,
                            category=db_catalog_part.category,
<<<<<<< HEAD
                            materials=db_catalog_part.materials,
                            width=db_catalog_part.width,
                            height=db_catalog_part.height,
                            length=db_catalog_part.length,
                            weight=db_catalog_part.weight,
=======
                            bpns=db_catalog_part.bpns,
>>>>>>> ae5872aa
                            customerPartIds={partner_catalog_part.customer_part_id: BusinessPartnerRead(
                                name=partner_catalog_part.business_partner.name,
                                bpnl=partner_catalog_part.business_partner.bpnl
                            ) for partner_catalog_part in db_catalog_part.partner_catalog_parts},
                            status=status,
                        )
                    )
            
            return result

    def get_catalog_part(self, manufacturer_id: str, manufacturer_part_id: str) -> Optional[CatalogPartRead]:
        """
        Retrieve a catalog part from the system.
        """

        part_list = self.get_catalog_parts(manufacturer_id, manufacturer_part_id)
        return part_list[0] if part_list else None

    def create_batch(self, batch_create: BatchCreate) -> BatchRead:
        """
        Create a new batch in the system.
        """
        
        # Logic to create a batch
        pass

    def delete_batch(self, batch: BatchRead) -> None:
        """
        Delete a batch from the system.
        """
        
        # Logic to delete a batch
        pass

    def get_batch(self, manufacturer_id: str, manufacturer_part_id: str, batch_id: str) -> BatchRead:
        """
        Retrieve a batch from the system.
        """
        
        # Logic to retrieve a batch
        pass

    def get_batches(self, manufacturer_id: str = None, manufacturer_part_id = None, batch_id: str = None) -> List[BatchRead]:
        """
        Retrieves batches from the system according to given parameters.
        """

        pass

    def create_serialized_part(self, serialized_part_create: SerializedPartCreate) -> SerializedPartRead:
        """
        Create a new serialized part in the system.
        """
        
        # Logic to create a serialized part
        pass

    def delete_serialized_part(self, serialized_part: SerializedPartDelete) -> None:
        """
        Delete a serialized part from the system.
        """
        
        # Logic to delete a serialized part
        pass

    def get_serialized_part(self, manufacturer_id: str, manufacturer_part_id: str, part_instance_id: str) -> SerializedPartRead:
        """
        Retrieve a serialized part from the system.
        """
        
        # Logic to retrieve a serialized part
        pass

    def get_serialized_parts(self, manufacturer_id: str = None, manufacturer_part_id: str = None, part_instance_id: str = None) -> List[SerializedPartRead]:
        """
        Retrieves serialized parts from the system according to given parameters.
        """
        
        # Logic to retrieve all serialized parts
        pass

    def create_jis_part(self, jis_part_create: JISPartCreate) -> JISPartRead:
        """
        Create a new JIS part in the system.
        """
        
        # Logic to create a JIS part
        pass

    def delete_jis_part(self, jis_part: JISPartDelete) -> None:
        """
        Delete a JIS part from the system.
        """
        
        # Logic to delete a JIS part
        pass

    def get_jis_part(self, manufacturer_id: str, manufacturer_part_id: str, jis_number: str) -> JISPartRead:
        """
        Retrieve a JIS part from the system.
        """
        
        # Logic to retrieve a JIS part
        pass

    def get_jis_parts(self, manufacturer_id: str = None, manufacturer_part_id: str = None, jis_number: str = None) -> List[JISPartRead]:
        """
        Retrieves JIS parts from the system according to given parameters.
        """
        
        # Logic to retrieve all JIS parts
        pass

    def create_partner_catalog_part_mapping(self, partner_catalog_part_create: PartnerCatalogPartCreate) -> CatalogPartRead:
        """
        Create a new partner catalog part in the system.
        """
        
        # Logic to create a partner catalog part
        pass

    def delete_partner_catalog_part_mapping(self, partner_catalog_part: PartnerCatalogPartDelete) -> CatalogPartRead:
        """
        Delete a partner catalog part from the system.
        """
        
        # Logic to delete a partner catalog part
        pass<|MERGE_RESOLUTION|>--- conflicted
+++ resolved
@@ -61,8 +61,6 @@
             )
             if db_catalog_part:
                 raise ValueError("Catalog part already exists.")
-<<<<<<< HEAD
-=======
             else:
                 # Create the catalog part in the metadata database
                 db_catalog_part = CatalogPart(
@@ -73,7 +71,6 @@
                     bpns=catalog_part_create.bpns
                 )
                 repos.catalog_part_repository.create(db_catalog_part)
->>>>>>> ae5872aa
 
             # Create the catalog part in the metadata database
             db_catalog_part = CatalogPart(
@@ -83,19 +80,10 @@
             
             repos.catalog_part_repository.create(db_catalog_part)
             # Prepare the result object
-<<<<<<< HEAD
             result = CatalogPartReadWithStatus(
                 **catalog_part_create.model_dump(by_alias=True),
                 status=0,  # Default status is draft
             )
-=======
-            result = CatalogPartRead(
-                manufacturerId=catalog_part_create.manufacturer_id,
-                manufacturerPartId=catalog_part_create.manufacturer_part_id,
-                name=catalog_part_create.name,
-                category=catalog_part_create.category,
-                bpns=catalog_part_create.bpns)
->>>>>>> ae5872aa
 
             # Check if we already should create some customer part IDs for the given catalog part
             if catalog_part_create.customer_part_ids:
@@ -130,12 +118,9 @@
         manufacturer_part_id: str,
         name: str,
         category: Optional[str],
-<<<<<<< HEAD
         customer_parts: Optional[List[PartnerCatalogPartBase]]) -> CatalogPartReadWithStatus:
-=======
         bpns: Optional[str],
-        customer_parts: Optional[List[PartnerCatalogPartBase]]) -> CatalogPartRead:
->>>>>>> ae5872aa
+          
         """Convenience method to create a catalog part by its IDs."""
 
         partner_catalog_parts = []
@@ -184,15 +169,12 @@
                             manufacturerPartId=db_catalog_part.manufacturer_part_id,
                             name=db_catalog_part.name,
                             category=db_catalog_part.category,
-<<<<<<< HEAD
                             materials=db_catalog_part.materials,
                             width=db_catalog_part.width,
                             height=db_catalog_part.height,
                             length=db_catalog_part.length,
                             weight=db_catalog_part.weight,
-=======
                             bpns=db_catalog_part.bpns,
->>>>>>> ae5872aa
                             customerPartIds={partner_catalog_part.customer_part_id: BusinessPartnerRead(
                                 name=partner_catalog_part.business_partner.name,
                                 bpnl=partner_catalog_part.business_partner.bpnl
